import React, { useState } from 'react';
import { View, Text, StyleSheet, TouchableOpacity, TextInput, ActivityIndicator, Image, Keyboard, Alert, Platform } from 'react-native';
import { Ionicons } from '@expo/vector-icons';
import { LinearGradient } from 'expo-linear-gradient';
import DateTimePicker, { DateTimePickerEvent } from '@react-native-community/datetimepicker';
import { useRouter } from 'expo-router';
import { useFlightData } from '../../context/FlightDataContext';

export default function BoardingScreen() {
  // State for inputs
  const [flightCode, setFlightCode] = useState(''); // Combined flight code (e.g., UA2116)
  const [date, setDate] = useState<Date | undefined>(undefined); // Date object for picker
  const [showDatePicker, setShowDatePicker] = useState(false); // To toggle picker visibility

  // Context and navigation
  const { fetchFlightData, isLoading, error } = useFlightData();
  const router = useRouter();

  // Handler for date selection
  const onDateChange = (event: DateTimePickerEvent, selectedDate?: Date) => {
    const currentDate = selectedDate || date;
    setShowDatePicker(Platform.OS === 'ios'); // Keep open on iOS until dismissed
    if (currentDate) {
        setDate(currentDate);
    }
  };

  // Handler for submitting the form (Refactored to use .then/.catch)
  const handleFetchAndNavigate = () => { // Removed async
    Keyboard.dismiss();

    // Validation
    if (!flightCode || !date) {
      Alert.alert('Missing Information', 'Please enter Flight Code and select a Departure Date.');
      return;
    }

    // Parse flight code (assuming 2 letters + numbers)
    const potentialCarrierCode = flightCode.substring(0, 2).toUpperCase();
    const potentialFlightNumber = flightCode.substring(2);

    // Validate flight code format
    if (!/^[A-Z]{2}$/.test(potentialCarrierCode) || !/^\d{1,4}$/.test(potentialFlightNumber)) {
        Alert.alert('Invalid Flight Code', 'Please enter the code in the format AA1234 (2 letters followed by numbers).');
        return;
    }

    // Format date to YYYY-MM-DD
    const formattedDate = date.toISOString().split('T')[0];

    // Fetch data using context function with .then() and .catch()
    fetchFlightData(potentialCarrierCode, potentialFlightNumber, formattedDate)
      .then(success => {
        if (success) {
          router.push('/(tabs)/summary'); // Navigate on success
        }
        // If not success, the error state is already set in fetchFlightData
        // and will be displayed by the {error && ...} block below
      })
      .catch(err => {
        // This catch is mostly for unexpected errors *before* fetchFlightData sets its own error state
        console.error("Unexpected error in handleFetchAndNavigate:", err);
        // Optionally set a generic error message here if needed, though fetchFlightData should handle API errors
        // setError("An unexpected error occurred.");
      });
  };

  return (
    <View style={styles.container}>
      {/* Background Image and Gradient */}
      <Image
        source={{ uri: 'https://images.unsplash.com/photo-1436491865332-7a61a109cc05' }}
        style={[StyleSheet.absoluteFillObject, { opacity: 0.2 }]}
      />
<<<<<<< HEAD
      <LinearGradient colors={['rgba(0,0,0,0.9)', 'rgba(0,0,0,0.9)']} style={StyleSheet.absoluteFillObject} />
=======
      <LinearGradient colors={['rgba(0,0,0,0.7)', 'rgba(0,0,0,0.9)']} style={StyleSheet.absoluteFillObject} />

>>>>>>> 53d0ad1e
      <View style={styles.content}>
        <Text style={styles.title}>Enter Flight Information</Text>

        {/* Combined Flight Code Input */}
        <TextInput
          style={styles.input}
          placeholder="Flight Code (e.g., UA2116)"
          placeholderTextColor="#888"
          value={flightCode}
          onChangeText={setFlightCode}
          autoCapitalize="characters"
          maxLength={6} // Adjust as needed (e.g., AA1234)
        />

        {/* Date Picker Trigger Button */}
        <TouchableOpacity onPress={() => setShowDatePicker(true)} style={styles.datePickerButton}>
          <Ionicons name="calendar-outline" size={20} color="#fff" style={{ marginRight: 10 }} />
          <Text style={styles.datePickerButtonText}>
            {date ? date.toLocaleDateString() : 'Select Departure Date'}
          </Text>
        </TouchableOpacity>

        {/* Date Picker Modal */}
        {showDatePicker && (
          <DateTimePicker
            testID="dateTimePicker"
            value={date || new Date()} // Default to today if no date selected
            mode="date"
            display={Platform.OS === 'ios' ? 'spinner' : 'default'}
            onChange={onDateChange}
            // minimumDate={new Date()} // Optional: Prevent selecting past dates
          />
        )}

        {/* Loading Indicator or Submit Button */}
        {isLoading ? (
          <ActivityIndicator size="large" color="#007AFF" style={styles.loading} />
        ) : (
          <TouchableOpacity
            style={styles.button}
            onPress={handleFetchAndNavigate}
          >
            <Ionicons name="paper-plane-outline" size={24} color="#fff" style={styles.buttonIcon} />
            <Text style={styles.buttonText}>Get AI Travel Plan</Text>
          </TouchableOpacity>
        )}

        {/* Error Message Display */}
        {error && !isLoading && (
          <Text style={styles.errorText}>{error}</Text>
        )}
      </View>
    </View>
  );
}

// Styles (kept similar to previous version)
const styles = StyleSheet.create({
  container: {
    flex: 1,
    backgroundColor: '#f5f5f5',
  },
  content: {
    padding: 20,
    alignItems: 'center',
    flex: 1,
    justifyContent: 'center',
  },
  title: {
    fontSize: 24,
    fontWeight: 'bold',
    color: '#fff',
    marginBottom: 30,
    textAlign: 'center',
  },
  input: {
    width: '90%',
    padding: 15,
    backgroundColor: '#333',
    color: '#fff',
    borderRadius: 8,
    marginBottom: 15,
    fontSize: 16,
    borderWidth: 1,
    borderColor: '#555',
  },
  datePickerButton: {
    flexDirection: 'row',
    alignItems: 'center',
    width: '90%',
    padding: 15,
    backgroundColor: '#333',
    borderRadius: 8,
    marginBottom: 15,
    borderWidth: 1,
    borderColor: '#555',
    justifyContent: 'center',
  },
  datePickerButtonText: {
    color: '#fff',
    fontSize: 16,
  },
  button: {
    flexDirection: 'row',
    alignItems: 'center',
<<<<<<< HEAD
    backgroundColor: '#6a4c9c',
    padding: 16,
=======
    backgroundColor: '#007AFF',
    paddingVertical: 16,
    paddingHorizontal: 30,
>>>>>>> 53d0ad1e
    borderRadius: 12,
    marginVertical: 20,
    shadowColor: '#000',
    shadowOffset: { width: 0, height: 2 },
    shadowOpacity: 0.3,
    shadowRadius: 4,
    elevation: 5,
  },
  buttonText: {
    color: '#fff',
    fontSize: 16,
    fontWeight: 'bold',
    marginLeft: 8,
  },
  buttonIcon: {
    marginRight: 8,
  },
  loading: {
    marginVertical: 46, // Match button vertical space
  },
  errorText: {
    color: '#FF6B6B',
    backgroundColor: 'rgba(255, 107, 107, 0.1)',
    paddingHorizontal: 15,
    paddingVertical: 10,
    borderRadius: 8,
    fontSize: 15,
    marginTop: 15,
    textAlign: 'center',
    maxWidth: '90%',
  },
});<|MERGE_RESOLUTION|>--- conflicted
+++ resolved
@@ -72,12 +72,7 @@
         source={{ uri: 'https://images.unsplash.com/photo-1436491865332-7a61a109cc05' }}
         style={[StyleSheet.absoluteFillObject, { opacity: 0.2 }]}
       />
-<<<<<<< HEAD
       <LinearGradient colors={['rgba(0,0,0,0.9)', 'rgba(0,0,0,0.9)']} style={StyleSheet.absoluteFillObject} />
-=======
-      <LinearGradient colors={['rgba(0,0,0,0.7)', 'rgba(0,0,0,0.9)']} style={StyleSheet.absoluteFillObject} />
-
->>>>>>> 53d0ad1e
       <View style={styles.content}>
         <Text style={styles.title}>Enter Flight Information</Text>
 
@@ -183,14 +178,8 @@
   button: {
     flexDirection: 'row',
     alignItems: 'center',
-<<<<<<< HEAD
-    backgroundColor: '#6a4c9c',
+    backgroundColor: '#007AFF',
     padding: 16,
-=======
-    backgroundColor: '#007AFF',
-    paddingVertical: 16,
-    paddingHorizontal: 30,
->>>>>>> 53d0ad1e
     borderRadius: 12,
     marginVertical: 20,
     shadowColor: '#000',
